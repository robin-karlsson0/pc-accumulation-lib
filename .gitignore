# Byte-compiled / optimized / DLL files
__pycache__/
*.py[cod]
*$py.class

# C extensions
*.so

# Distribution / packaging
.Python
build/
develop-eggs/
dist/
downloads/
eggs/
.eggs/
lib/
lib64/
parts/
sdist/
var/
wheels/
pip-wheel-metadata/
share/python-wheels/
*.egg-info/
.installed.cfg
*.egg
MANIFEST

# PyInstaller
#  Usually these files are written by a python script from a template
#  before PyInstaller builds the exe, so as to inject date/other infos into it.
*.manifest
*.spec

# Installer logs
pip-log.txt
pip-delete-this-directory.txt

# Unit test / coverage reports
htmlcov/
.tox/
.nox/
.coverage
.coverage.*
.cache
nosetests.xml
coverage.xml
*.cover
*.py,cover
.hypothesis/
.pytest_cache/

# Translations
*.mo
*.pot

# Django stuff:
*.log
local_settings.py
db.sqlite3
db.sqlite3-journal

# Flask stuff:
instance/
.webassets-cache

# Scrapy stuff:
.scrapy

# Sphinx documentation
docs/_build/

# PyBuilder
target/

# Jupyter Notebook
.ipynb_checkpoints

# IPython
profile_default/
ipython_config.py

# pyenv
.python-version

# pipenv
#   According to pypa/pipenv#598, it is recommended to include Pipfile.lock in version control.
#   However, in case of collaboration, if having platform-specific dependencies or dependencies
#   having no cross-platform support, pipenv may install dependencies that don't work, or not
#   install all needed dependencies.
#Pipfile.lock

# PEP 582; used by e.g. github.com/David-OConnor/pyflow
__pypackages__/

# Celery stuff
celerybeat-schedule
celerybeat.pid

# SageMath parsed files
*.sage.py

# Environments
.env
.venv
env/
venv/
ENV/
env.bak/
venv.bak/

# Spyder project settings
.spyderproject
.spyproject

# Rope project settings
.ropeproject

# mkdocs documentation
/site

# mypy
.mypy_cache/
.dmypy.json
dmypy.json

# Pyre type checker
.pyre/

<<<<<<< HEAD
# PyCharm
.idea

# local artifacts
bevs
data*
*.onnx
output 
=======
.vscode
bev_kitti360*
bevs_*
*.onnx
*.gif
>>>>>>> d529dfb0
<|MERGE_RESOLUTION|>--- conflicted
+++ resolved
@@ -128,19 +128,8 @@
 # Pyre type checker
 .pyre/
 
-<<<<<<< HEAD
-# PyCharm
-.idea
-
-# local artifacts
-bevs
-data*
-*.onnx
-output 
-=======
 .vscode
 bev_kitti360*
 bevs_*
 *.onnx
-*.gif
->>>>>>> d529dfb0
+*.gif