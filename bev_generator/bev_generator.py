--- conflicted
+++ resolved
@@ -33,11 +33,7 @@
         else:
             self.do_aug = False
 
-<<<<<<< HEAD
-        print("NOTE: Removes points above ego-vehicle height!")
-=======
         # print("NOTE: Removes points above ego-vehicle height!")
->>>>>>> d529dfb0
 
     @abstractmethod
     def generate_bev(self, pc_present: np.array, pc_future: np.array,
@@ -102,13 +98,8 @@
                                          aug_view_size)
 
         # Remove points above ego-vehicle height (for bridges, tunnels etc.)
-<<<<<<< HEAD
-        mask = pc[:, 2] < 1.
-        pc = pc[mask]
-=======
         # mask = pc[:, 2] < 1.
         # pc = pc[mask]
->>>>>>> d529dfb0
 
         # Metric to pixel coordinates
         pc = self.pos2grid(pc, aug_view_size)
