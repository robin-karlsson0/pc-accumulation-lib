import gzip
import os
import pickle
from multiprocessing import Pool

import numpy as np
import open3d as o3d
import PIL.Image as Image

from bev_generator.rgb_bev import RGBBEVGenerator
from bev_generator.sem_bev import SemBEVGenerator
from utils.onnx_utils import SemSegONNX
from utils.transformations import gen_semantic_pc


class SemanticPointCloudAccumulator:
    '''

    Based on the Open3D point cloud library
    Ref: http://www.open3d.org/

    Usage pattern 1: Integrate observations into a semantic point cloud in a
                     common vector space

        sem_pc_accum = SemanticPointCloudAccumulator(...)
        sem_pc_accum.integrate( [(rgb, pc), ... ] )
        sem_pc_accum.viz_sem_vec_space()

    Usage pattern 2: Generate BEV representations

        sem_pc_accum = SemanticPointCloudAccumulator(...)
        sem_pc_accum.integrate( [(rgb, pc), ... ] )
        TODO

    '''

    def __init__(self, horizon_dist: float, calib_params: dict,
                 icp_threshold: float, semseg_onnx_path: str,
                 semseg_filters: list, sem_idxs: dict, use_gt_sem: bool,
                 bev_params: dict):
        '''
        Args:
            calib_params: h_velo_cam: np.array,
                          p_cam_frame: np.array,
                          p_velo_frame: np.array,
                          c_x, c_y, f_x, f_y: int
                              calib_params['c_x'] --> c_x
                              calib_params['c_y'] --> c_y
                              calib_params['f_x'] --> f_x
                              calib_params['f_y'] --> f_y
            semseg_filters: List of semantic class idxs to filter out from
                            point cloud.
            use_gt_sem: Uses GT semantic classes for each point if true.
        '''
        # Semantic segmentation model
        self.semseg_model = None
        if use_gt_sem is False:
            self.semseg_model = SemSegONNX(semseg_onnx_path)
        self.semseg_filters = semseg_filters
        self.sem_idxs = sem_idxs
        self.use_gt_sem = use_gt_sem

        # Calibration parameters
        self.H_velo_cam = calib_params['h_velo_cam']
        self.P_cam_frame = calib_params['p_cam_frame']
        self.P_velo_frame = calib_params['p_velo_frame']

        self.icp_threshold = icp_threshold

        self.icp_trans_init = np.eye(4)

        # Initial pose and transformation matrix
        self.T_prev_origin = np.eye(4)

        # Point cloud of last observations
        self.pcd_prev = None

        self.horizon_dist = horizon_dist

        self.sem_pcs = []  # (N)
        self.poses = []  # (N)
        self.seg_dists = []  # (N-1)
        self.rgbs = []
        self.semsegs = []

        # BEV generator
        # Default initialization is 'None'
        self.sem_bev_generator = None
        if bev_params['type'] == 'sem':
            self.sem_bev_generator = SemBEVGenerator(
                self.sem_idxs,
                bev_params['view_size'],
                bev_params['pixel_size'],
                bev_params['max_trans_radius'],
                bev_params['zoom_thresh'],
                bev_params['do_warp'],
            )
        elif bev_params['type'] == 'rgb':
            self.sem_bev_generator = RGBBEVGenerator(
                bev_params['view_size'],
                bev_params['pixel_size'],
                0,
                bev_params['max_trans_radius'],
                bev_params['zoom_thresh'],
                bev_params['do_warp'],
            )

    def integrate(self, observations: list):
        '''
        Integrates a sequence of K observations into the common vector space.

        Points in vector space are defined by absolute coordinates.

        rgb (Image): RGB images.

        pc (np.array): Point cloud as row-vector matrix w. dim (N, 4) having
                       values x, y, z, intensity.

        sem_pc (np.array): Semantic point cloud as row vector matrix w. dim
                           (N, 8) [x, y, z, intensity, r, g, b, sem_idx]

        sem_pcs (list)] [ sem_pc_1, sem_pc_2, ... ]
        pooses (list): [ [x,y,z]_0, [x,y,z]_1, ... ]

        Args:
            observations: List of K tuples (rgb, pc)
        '''
<<<<<<< HEAD
        for obs_idx in range(len(observations)):
            rgb, pc = observations[obs_idx]
            sem_pc, pose, semseg = self.obs2sem_vec_space(rgb, pc)
            self.sem_pcs.append(sem_pc)
            self.poses.append(pose)
            self.rgbs.append(rgb)
            self.semsegs.append(semseg)

            # Compute path segment distance
            if len(self.poses) > 1:
                seg_dist = self.dist(np.array(self.poses[-1]),
                                     np.array(self.poses[-2]))
                self.seg_dists.append(seg_dist)

                path_length = np.sum(self.seg_dists)

                if path_length > self.horizon_dist:
                    # Incremental path distance starting from zero
                    incr_path_dists = self.get_incremental_path_dists()
                    # Elements beyond horizon distance become negative
                    overshoot = path_length - self.horizon_dist
                    incr_path_dists -= overshoot
                    # Find first non-negative element index ==> Within horizon
                    idx = (incr_path_dists > 0.).argmax()
                    # Remove elements before 'idx' as they are outside horizon
                    self.sem_pcs = self.sem_pcs[idx:]
                    self.poses = self.poses[idx:]
                    self.seg_dists = self.seg_dists[idx:]
                    self.rgbs = self.rgbs[idx:]
                    self.semsegs = self.semsegs[idx:]

                print(f'    #pc {len(self.sem_pcs)} |',
                      f'path length {path_length:.2f}')
=======
        if self.use_gt_sem:
            rgb, pc, sem_gt = observations[0]
            sem_pc, pose, semseg, T_new_prev = self.obs2sem_vec_space(
                rgb, pc, sem_gt)
        else:
            rgb, pc, _ = observations[0]
            sem_pc, pose, semseg, T_new_prev = self.obs2sem_vec_space(rgb, pc)

        if len(self.poses) > 0:

            # Transform previous poses to new ego coordinate system
            new_poses = []
            for pose_ in self.poses:
                # Homogeneous spatial coordinates
                new_pose = np.matmul(T_new_prev, np.array([pose_ + [1]]).T)
                new_pose = new_pose[:, 0][:-1]  # (4,1) --> (3)
                new_pose = list(new_pose)
                new_poses.append(new_pose)
            self.poses = new_poses

            # Transform previous observations to new ego coordinate system
            new_sem_pcs = []
            for sem_pc_ in self.sem_pcs:
                # Skip transforming empty point clouds
                if sem_pc_.shape[0] == 0:
                    new_sem_pcs.append(sem_pc_)
                    continue
                # Homogeneous spatial coordinates
                N = sem_pc_.shape[0]
                sem_pc_homo = np.concatenate((sem_pc_[:, :3], np.ones((N, 1))),
                                             axis=1)
                sem_pc_homo = np.matmul(T_new_prev, sem_pc_homo.T).T
                # Replace spatial coordinates
                sem_pc_[:, :3] = sem_pc_homo[:, :3]
                new_sem_pcs.append(sem_pc_)
            self.sem_pcs = new_sem_pcs

        # TODO Skip integrating when self-localization fails (discontinous path)

        self.sem_pcs.append(sem_pc)
        self.poses.append(pose)
        self.rgbs.append(rgb)
        self.semsegs.append(semseg)

        # Compute path segment distance
        idx = 0  # Default value for no removed observations
        if len(self.poses) > 1:
            seg_dist = self.dist(np.array(self.poses[-1]),
                                 np.array(self.poses[-2]))
            self.seg_dists.append(seg_dist)

            path_length = np.sum(self.seg_dists)

            if path_length > self.horizon_dist:
                # Incremental path distance starting from zero
                incr_path_dists = self.get_incremental_path_dists()
                # Elements beyond horizon distance become negative
                overshoot = path_length - self.horizon_dist
                incr_path_dists -= overshoot
                # Find first non-negative element index ==> Within horizon
                idx = (incr_path_dists > 0.).argmax()
                # Remove elements before 'idx' as they are outside horizon
                self.sem_pcs = self.sem_pcs[idx:]
                self.poses = self.poses[idx:]
                self.seg_dists = self.seg_dists[idx:]
                self.rgbs = self.rgbs[idx:]
                self.semsegs = self.semsegs[idx:]

            print(f'    #pc {len(self.sem_pcs)} |',
                  f'path length {path_length:.2f}')

        # Number of observations removed
        return idx
>>>>>>> d529dfb0

    @staticmethod
    def comp_incr_path_dist(seg_dists: list):
        '''
        Computes a sequence of incremental path distances from a sequence of
        path segment distances using matrix multiplication.

        Args:
            seg_dists: List of path segment distances [d1, d2, d3, ... ]

        Returns:

        '''
        lower_tri_mat = np.tri(len(seg_dists))
        seg_dists = np.array(seg_dists)

        incr_path_dist = np.matmul(lower_tri_mat, seg_dists)

        return incr_path_dist

    def obs2sem_vec_space(self,
                          rgb: Image,
                          pc: np.array,
                          sem_gt: np.array = None) -> tuple:
        '''
        Converts a new observation to a semantic point cloud in the common
        vector space.

        The function maintains the most recent pointcloud and transformation
        for the next observation update.

        Args:
            rgb: RGB image.
            pc: Point cloud as row vector matrix w. dim (N, 4)
                [x, y, z, intensity]
<<<<<<< HEAD
=======
            sem_gt: Ground truth semantic class for each point (N, 1)
                    If 'None' --> Compute semantics from image
>>>>>>> d529dfb0

        Returns:
            pc_velo_rgbsem (np.array): Semantic point cloud as row vector
                                       matrix w. dim (N, 8)
                                       [x, y, z, intensity, r, g, b, sem_idx]
            pose (list): List with (x, y, z) coordinates as floats.
        '''
        # Convert point cloud to Open3D format
        pcd_new = self.pc2pcd(pc)
        if self.pcd_prev is None:
            self.pcd_prev = pcd_new

        # Compute pose transformation T 'origin' --> 'current pc'
        # Transform 'ego' --> 'abs' ref. frame
        target = self.pcd_prev
        source = pcd_new
        reg_p2l = o3d.pipelines.registration.registration_icp(
            target, source, self.icp_threshold, self.icp_trans_init,
            o3d.pipelines.registration.TransformationEstimationPointToPlane())
        T_new_prev = reg_p2l.transformation
        T_new_origin = np.matmul(self.T_prev_origin, T_new_prev)

        # Semantic point cloud
        if sem_gt is None:
            semseg = self.semseg_model.pred(rgb)[0, 0]
            pc_velo_rgb = gen_semantic_pc(pc, np.array(rgb), self.P_velo_frame)
            pc_velo_sem = gen_semantic_pc(pc, np.expand_dims(semseg, -1),
                                          self.P_velo_frame)  # (N, 5)
            pc_velo_rgbsem = np.concatenate((pc_velo_rgb, pc_velo_sem[:, -1:]),
                                            axis=1)
        else:
            semseg = None
            N = sem_gt.shape[0]
            pc_velo_rgb = np.zeros((N, 3))
            pc_velo_sem = sem_gt
            pc_velo_rgbsem = np.concatenate(
                (pc, pc_velo_rgb, pc_velo_sem[:, -1:]), axis=1)

        # Transform point cloud 'ego --> abs' homogeneous coordinates
        N = pc_velo_rgbsem.shape[0]
        pc_velo_homo = np.concatenate((pc_velo_rgbsem[:, :3], np.ones((N, 1))),
                                      axis=1)
        # Replace spatial coordinates
        pc_velo_rgbsem[:, :3] = pc_velo_homo[:, :3]

        # Filter out unwanted points according to semantics
        # TODO do this earlier to reduce computation?
        pc_velo_rgbsem = self.filter_semseg_pc(pc_velo_rgbsem)

        # Compute pose in 'absolute' coordinates
        # Pose = Project origin in ego ref. frame --> abs
        pose = np.array([[0., 0., 0., 1.]]).T
        pose = pose.T[0][:-1]  # Remove homogeneous coordinate
        pose = pose.tolist()

        self.T_prev_origin = T_new_origin
        self.pcd_prev = pcd_new

<<<<<<< HEAD
        return pc_velo_rgbsem, pose, semseg
=======
        return pc_velo_rgbsem, pose, semseg, T_new_prev
>>>>>>> d529dfb0

    def get_segment_dists(self) -> list:
        '''
        Returns list of path segment distances.
        '''
        return self.seg_dists

    def get_incremental_path_dists(self) -> np.array:
        '''
        Returns vector of incremental path distances.
        '''
        seg_dists_np = np.array(self.seg_dists)
        incr_path_dists = self.comp_incr_path_dist(seg_dists_np)
        return incr_path_dists

    def get_pose(self, idx: int = None) -> np.array:
        '''
        Returns the pose matrix w. dim (N, 3) or pose vector if given an index.
        '''
        if idx is None:
            return np.array(self.poses)
        else:
            return np.array(self.poses[idx])

    def get_rgb(self, idx: int = None) -> list:
        '''
        Returns one or all rgb images (PIL.Image) depending on 'idx'.
        '''
        if idx is None:
            return self.rgbs
        else:
            return [self.rgbs[idx]]

    def get_semseg(self, idx: int = None) -> list:
        '''
        Returns one or all semseg outputs (np.array) depending on 'idx'.
        '''
        if idx is None:
            return self.semsegs
        else:
            return [self.semsegs[idx]]

    def generate_bev(self,
                     present_idx: int = None,
                     bev_num: int = 1,
                     gen_future: bool = False):
        '''
        Generates a single BEV representation.
        Args:
            present_idx: Concatenate all point clouds up to the index.
                         NOTE: The default value concatenates all point clouds.
        Returns:
            bevs: List of dictionaries containg probabilistic semantic gridmaps
                  and trajectory information.
        '''
        # Build up input dictonary
        pcs = {}
        poses = {}

        # 'Present' pose is origo
        if present_idx is None:
            bev_frame_coords = np.array(self.poses[-1])
        else:
            bev_frame_coords = np.array(self.poses[present_idx])

        pc_present = np.concatenate(self.sem_pcs[:present_idx])
        poses_present = np.concatenate([self.poses[:present_idx]])

        # Transform 'absolute' --> 'bev' coordinates
        pc_present[:, :3] = pc_present[:, :3] - bev_frame_coords
        poses_present = poses_present - bev_frame_coords

        pcs.update({'pc_present': pc_present})
        poses.update({'poses_present': poses_present})

        if gen_future:
            pc_future = np.concatenate(self.sem_pcs[present_idx:])
            poses_future = np.concatenate([self.poses[present_idx:]])

            pc_full = np.concatenate(self.sem_pcs)
            poses_full = np.concatenate([self.poses])

            # Transform 'absolute' --> 'bev' coordinates
            pc_future[:, :3] = pc_future[:, :3] - bev_frame_coords
            poses_future = poses_future - bev_frame_coords

            pc_full[:, :3] = pc_full[:, :3] - bev_frame_coords
            poses_full = poses_full - bev_frame_coords
        else:
            pc_future = None
            poses_future = None
            pc_full = None
            poses_full = None
        pcs.update({'pc_future': pc_future})
        poses.update({'poses_future': poses_future})
        pcs.update({'pc_full': pc_full})
        poses.update({'poses_full': poses_full})

        if bev_num == 1:
            bev_gen_inputs = (pcs, poses)
            bevs = self.sem_bev_generator.generate_multiproc(bev_gen_inputs)
            # Mimic multiprocessing list output
            bevs = [bevs]
        else:
            # Generate BEVs in parallel
            # Package inputs as a tuple for multiprocessing
            bev_gen_inputs = [(pcs, poses)] * bev_num
            pool = Pool(processes=bev_num)
            bevs = pool.map(self.sem_bev_generator.generate_multiproc,
                            bev_gen_inputs)

        return bevs

    @staticmethod
    def write_compressed_pickle(obj, filename, write_dir):
        '''Converts an object into byte representation and writes a compressed file.
        Args:
            obj: Generic Python object.
            filename: Name of file without file ending.
            write_dir (str): Output path.
        '''
        path = os.path.join(write_dir, f"{filename}.gz")
        pkl_obj = pickle.dumps(obj)
        try:
            with gzip.open(path, "wb") as f:
                f.write(pkl_obj)
        except IOError as error:
            print(error)

    @staticmethod
    def read_compressed_pickle(path):
        '''Reads a compressed binary file and return the object.
        Args:
            path (str): Path to the file (incl. filename)
        '''
        try:
            with gzip.open(path, "rb") as f:
                pkl_obj = f.read()
                obj = pickle.loads(pkl_obj)
                return obj
        except IOError as error:
            print(error)

    @staticmethod
    def pc2pcd(pc):
        pcd_new = o3d.geometry.PointCloud()
        pcd_new.points = o3d.utility.Vector3dVector(pc[:, :3])
        pcd_new.estimate_normals()
        return pcd_new

    def filter_semseg_pc(self, pc):
        for filter in self.semseg_filters:
            mask = pc[:, -1] != filter
            pc = pc[mask]
        return pc

    @staticmethod
    def dist(pose_0: np.array, pose_1: np.array):
        '''
        Returns the Euclidean distance between two poses.
            dist = sqrt( dx**2 + dy**2 )

        Args:
            pose_0: 1D vector [x, y]
            pose_1:
        '''
        dist = np.sqrt(np.sum((pose_1 - pose_0)**2))
        return dist

    def viz_sem_vec_space(self):
        '''
        Visualize stored semantic vector space.
        '''
        sem_vec_space = np.concatenate(self.sem_pcs, axis=0)
        self.viz_sem_pc(sem_vec_space, self.poses)

    @staticmethod
    def viz_sem_pc(sem_pc: np.array, poses: list = []):
        '''
        Args:
            sem_pc: Semantic point cloud as row vector matrix w. dim (N, 8)
                    [x, y, z, intensity, r, g, b, sem_idx]
            poses: List of lists with (x, y, z) coordinates.
        '''
        pcd = o3d.geometry.PointCloud()
        pcd.points = o3d.utility.Vector3dVector(sem_pc[:, :3])

        sem = sem_pc[:, 7]
        yellow = np.array([[253, 231, 36]])
        blue = np.array([[68, 2, 85]])
        N = sem.shape[0]
        rgb = np.zeros((N, 3))
        for idx in range(N):
            if sem[idx] == 0:
                rgb[idx] = yellow
            else:
                rgb[idx] = blue

        # rgb = sem_pc[:, 4:7]
        rgb /= 255
        # rgb = np.tile(sem_pc[:, 4:5], (1, 3))
        # rgb /= np.max(rgb)
        pcd.colors = o3d.utility.Vector3dVector(rgb)
        if len(poses) == 0:
            origin = [0, 0, 0]
        else:
            origin = poses[0]
        mesh_frame = o3d.geometry.TriangleMesh.create_coordinate_frame(
            size=1, origin=origin)
        # Ego path
        lines = [[idx, idx + 1] for idx in range(len(poses) - 1)]
        colors = [[1, 0, 0] for _ in range(len(poses) - 1)]
        line_set = o3d.geometry.LineSet(
            points=o3d.utility.Vector3dVector(poses),
            lines=o3d.utility.Vector2iVector(lines),
        )
        line_set.colors = o3d.utility.Vector3dVector(colors)
        o3d.visualization.draw_geometries([mesh_frame, line_set, pcd])

    def viz_bev(self, bev, file_path, rgbs: list = [], semsegs: list = []):
        '''
        Visualizes a BEV using the BEV generator's visualization function.
        '''
        self.sem_bev_generator.viz_bev(bev, file_path, rgbs, semsegs)<|MERGE_RESOLUTION|>--- conflicted
+++ resolved
@@ -125,41 +125,6 @@
         Args:
             observations: List of K tuples (rgb, pc)
         '''
-<<<<<<< HEAD
-        for obs_idx in range(len(observations)):
-            rgb, pc = observations[obs_idx]
-            sem_pc, pose, semseg = self.obs2sem_vec_space(rgb, pc)
-            self.sem_pcs.append(sem_pc)
-            self.poses.append(pose)
-            self.rgbs.append(rgb)
-            self.semsegs.append(semseg)
-
-            # Compute path segment distance
-            if len(self.poses) > 1:
-                seg_dist = self.dist(np.array(self.poses[-1]),
-                                     np.array(self.poses[-2]))
-                self.seg_dists.append(seg_dist)
-
-                path_length = np.sum(self.seg_dists)
-
-                if path_length > self.horizon_dist:
-                    # Incremental path distance starting from zero
-                    incr_path_dists = self.get_incremental_path_dists()
-                    # Elements beyond horizon distance become negative
-                    overshoot = path_length - self.horizon_dist
-                    incr_path_dists -= overshoot
-                    # Find first non-negative element index ==> Within horizon
-                    idx = (incr_path_dists > 0.).argmax()
-                    # Remove elements before 'idx' as they are outside horizon
-                    self.sem_pcs = self.sem_pcs[idx:]
-                    self.poses = self.poses[idx:]
-                    self.seg_dists = self.seg_dists[idx:]
-                    self.rgbs = self.rgbs[idx:]
-                    self.semsegs = self.semsegs[idx:]
-
-                print(f'    #pc {len(self.sem_pcs)} |',
-                      f'path length {path_length:.2f}')
-=======
         if self.use_gt_sem:
             rgb, pc, sem_gt = observations[0]
             sem_pc, pose, semseg, T_new_prev = self.obs2sem_vec_space(
@@ -233,7 +198,6 @@
 
         # Number of observations removed
         return idx
->>>>>>> d529dfb0
 
     @staticmethod
     def comp_incr_path_dist(seg_dists: list):
@@ -269,11 +233,8 @@
             rgb: RGB image.
             pc: Point cloud as row vector matrix w. dim (N, 4)
                 [x, y, z, intensity]
-<<<<<<< HEAD
-=======
             sem_gt: Ground truth semantic class for each point (N, 1)
                     If 'None' --> Compute semantics from image
->>>>>>> d529dfb0
 
         Returns:
             pc_velo_rgbsem (np.array): Semantic point cloud as row vector
@@ -332,11 +293,7 @@
         self.T_prev_origin = T_new_origin
         self.pcd_prev = pcd_new
 
-<<<<<<< HEAD
-        return pc_velo_rgbsem, pose, semseg
-=======
         return pc_velo_rgbsem, pose, semseg, T_new_prev
->>>>>>> d529dfb0
 
     def get_segment_dists(self) -> list:
         '''
